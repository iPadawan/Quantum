﻿<Project Sdk="Microsoft.NET.Sdk">

  <PropertyGroup>
    <OutputType>Exe</OutputType>
    <TargetFramework>netcoreapp3.1</TargetFramework>
    <PlatformTarget>x64</PlatformTarget>
  </PropertyGroup>

  <ItemGroup>
<<<<<<< HEAD
    <PackageReference Include="Microsoft.Quantum.Chemistry" Version="0.12.20070124" />
    <PackageReference Include="Microsoft.Quantum.Development.Kit" Version="0.12.20070124" />
=======
    <PackageReference Include="Microsoft.Quantum.Chemistry" Version="0.11.2004.2825" />
>>>>>>> aa9e6df5
  </ItemGroup>

</Project><|MERGE_RESOLUTION|>--- conflicted
+++ resolved
@@ -7,12 +7,7 @@
   </PropertyGroup>
 
   <ItemGroup>
-<<<<<<< HEAD
     <PackageReference Include="Microsoft.Quantum.Chemistry" Version="0.12.20070124" />
-    <PackageReference Include="Microsoft.Quantum.Development.Kit" Version="0.12.20070124" />
-=======
-    <PackageReference Include="Microsoft.Quantum.Chemistry" Version="0.11.2004.2825" />
->>>>>>> aa9e6df5
   </ItemGroup>
 
 </Project>